--- conflicted
+++ resolved
@@ -125,12 +125,7 @@
       phonesGenerator.setPhoneRange(phoneRange);
 
       dag.addStream("consoledata", movementgen.locationQueryResult, wsOut.input, alertOper.in).setLocality(Locality.CONTAINER_LOCAL);
-<<<<<<< HEAD
-      dag.addStream("query", wsIn.outputPort, phonesGenerator.locationQuery);
-      dag.addStream("seedPhones", phonesGenerator.seedPhones, movementgen.seedPhoneQuery).setLocality(Locality.CONTAINER_LOCAL);
-=======
       dag.addStream("query", wsIn.outputPort, movementgen.phoneQuery);
->>>>>>> 53329b8b
     }
     else { // If no ajax, need to do phone seeding
       movementgen.phone_register.add(9996101);
