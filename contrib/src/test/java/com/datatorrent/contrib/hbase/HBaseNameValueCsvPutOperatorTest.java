/*
 * Copyright (c) 2014 DataTorrent, Inc. ALL Rights Reserved.
 *
 * Licensed under the Apache License, Version 2.0 (the "License");
 * you may not use this file except in compliance with the License.
 * You may obtain a copy of the License at
 *
 *   http://www.apache.org/licenses/LICENSE-2.0
 *
 * Unless required by applicable law or agreed to in writing, software
 * distributed under the License is distributed on an "AS IS" BASIS,
 * WITHOUT WARRANTIES OR CONDITIONS OF ANY KIND, either express or implied.
 * See the License for the specific language governing permissions and
 * limitations under the License.
 */
package com.datatorrent.contrib.hbase;

import java.io.IOException;
import java.util.Collection;

import org.junit.Assert;
import org.junit.Test;
import org.slf4j.Logger;
import org.slf4j.LoggerFactory;

import com.datatorrent.api.Attribute;
import com.datatorrent.api.Attribute.AttributeMap;
import com.datatorrent.api.Context.OperatorContext;

import com.datatorrent.lib.helper.OperatorContextTestHelper;

public class HBaseNameValueCsvPutOperatorTest
{
  private static final Logger logger = LoggerFactory.getLogger(HBaseNameValueCsvPutOperatorTest.class);

  @Test
  public void testPut() throws Exception
  {
    try {
      HBaseTestHelper.startLocalCluster();
      HBaseTestHelper.clearHBase();
      HBaseNameValueCsvPutOperator propPutOperator = new HBaseNameValueCsvPutOperator();

      propPutOperator.getStore().setTableName("table1");
      propPutOperator.getStore().setZookeeperQuorum("127.0.0.1");
      propPutOperator.getStore().setZookeeperClientPort(2181);
      String s = "name=milind,st=patrick,ct=fremont,sa=cali";
      String s1 = "st=tasman,ct=sancla,name=milinda,sa=cali";
      propPutOperator.setMapping("name=row,st=colfam0.street,ct=colfam0.city,sa=colfam0.state");
<<<<<<< HEAD
      propPutOperator.setup(new OperatorContext()
      {

        @Override
        public <T> T getValue(Attribute<T> key)
        {
          return null;
        }

        @Override
        public AttributeMap getAttributes()
        {
          return null;
        }

        @Override
        public int getId()
        {
          // TODO Auto-generated method stub
          return 0;
        }

        @Override
        public void sendCustomMetrics(Collection<String> metricNames)
        {
          throw new UnsupportedOperationException("not supported");
        }

        @Override
        public void setCounters(Object counters)
        {
          // TODO Auto-generated method stub

        }
      });
=======
      propPutOperator.setup(new OperatorContextTestHelper.TestIdOperatorContext(0));
>>>>>>> c263326d
      propPutOperator.beginWindow(0);
      propPutOperator.input.process(s);
      propPutOperator.input.process(s1);
      propPutOperator.endWindow();
      HBaseTuple tuple;
      tuple = HBaseTestHelper.getHBaseTuple("milind", "colfam0", "street");
      Assert.assertNotNull("Tuple", tuple);
      Assert.assertEquals("Tuple row", tuple.getRow(), "milind");
      Assert.assertEquals("Tuple column family", tuple.getColFamily(), "colfam0");
      Assert.assertEquals("Tuple column name", tuple.getColName(), "street");
      Assert.assertEquals("Tuple column value", tuple.getColValue(), "patrick");
    }
    catch (IOException e) {

      logger.error(e.getMessage());
    }
  }

}<|MERGE_RESOLUTION|>--- conflicted
+++ resolved
@@ -16,16 +16,11 @@
 package com.datatorrent.contrib.hbase;
 
 import java.io.IOException;
-import java.util.Collection;
 
 import org.junit.Assert;
 import org.junit.Test;
 import org.slf4j.Logger;
 import org.slf4j.LoggerFactory;
-
-import com.datatorrent.api.Attribute;
-import com.datatorrent.api.Attribute.AttributeMap;
-import com.datatorrent.api.Context.OperatorContext;
 
 import com.datatorrent.lib.helper.OperatorContextTestHelper;
 
@@ -47,45 +42,7 @@
       String s = "name=milind,st=patrick,ct=fremont,sa=cali";
       String s1 = "st=tasman,ct=sancla,name=milinda,sa=cali";
       propPutOperator.setMapping("name=row,st=colfam0.street,ct=colfam0.city,sa=colfam0.state");
-<<<<<<< HEAD
-      propPutOperator.setup(new OperatorContext()
-      {
-
-        @Override
-        public <T> T getValue(Attribute<T> key)
-        {
-          return null;
-        }
-
-        @Override
-        public AttributeMap getAttributes()
-        {
-          return null;
-        }
-
-        @Override
-        public int getId()
-        {
-          // TODO Auto-generated method stub
-          return 0;
-        }
-
-        @Override
-        public void sendCustomMetrics(Collection<String> metricNames)
-        {
-          throw new UnsupportedOperationException("not supported");
-        }
-
-        @Override
-        public void setCounters(Object counters)
-        {
-          // TODO Auto-generated method stub
-
-        }
-      });
-=======
       propPutOperator.setup(new OperatorContextTestHelper.TestIdOperatorContext(0));
->>>>>>> c263326d
       propPutOperator.beginWindow(0);
       propPutOperator.input.process(s);
       propPutOperator.input.process(s1);
