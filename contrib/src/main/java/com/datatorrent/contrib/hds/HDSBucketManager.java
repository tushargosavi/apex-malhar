--- conflicted
+++ resolved
@@ -553,14 +553,8 @@
     private HashMap<Slice, byte[]> writeCache = Maps.newHashMap();
     private HashMap<Slice, byte[]> frozenWriteCache = Maps.newHashMap();
     private final transient HashMap<String, HDSFileReader> readerCache = Maps.newHashMap();
-<<<<<<< HEAD
-
-    private transient BucketWalWriter wal;
-    private long lsn;
-=======
     private BucketWalWriter wal;
     private long committedLSN;
->>>>>>> 7cda033e
     private boolean recoveryInProgress;
     private boolean recoveryNeeded;
   }
@@ -582,7 +576,6 @@
     return b.writeCache.size();
   }
 
-  @SuppressWarnings("unused")
   private static final Logger LOG = LoggerFactory.getLogger(HDSBucketManager.class);
 
 }