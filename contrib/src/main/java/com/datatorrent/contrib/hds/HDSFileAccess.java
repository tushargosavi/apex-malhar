/*
 * Copyright (c) 2014 DataTorrent, Inc. ALL Rights Reserved.
 *
 * Licensed under the Apache License, Version 2.0 (the "License");
 * you may not use this file except in compliance with the License.
 * You may obtain a copy of the License at
 *
 * http://www.apache.org/licenses/LICENSE-2.0
 *
 * Unless required by applicable law or agreed to in writing, software
 * distributed under the License is distributed on an "AS IS" BASIS,
 * WITHOUT WARRANTIES OR CONDITIONS OF ANY KIND, either express or implied.
 * See the License for the specific language governing permissions and
 * limitations under the License.
 */
package com.datatorrent.contrib.hds;

import com.datatorrent.common.util.Slice;
import org.apache.hadoop.fs.Path;

import java.io.Closeable;
import java.io.DataInputStream;
import java.io.DataOutputStream;
import java.io.IOException;
import java.util.Iterator;
import java.util.TreeMap;

import com.datatorrent.common.util.Slice;

/**
 * Abstraction for file system and format interaction.
 */
public interface HDSFileAccess extends Closeable
{
  void init();

  DataOutputStream getOutputStream(long bucketKey, String fileName) throws IOException;
  DataInputStream getInputStream(long bucketKey, String fileName) throws IOException;

  /**
   * Atomic file rename.
   * @param bucketKey
   * @param oldName
   * @param newName
   * @throws IOException
   */
  void rename(long bucketKey, String oldName, String newName) throws IOException;
  void delete(long bucketKey, String fileName) throws IOException;

  /**
   * Truncate file, used for WAL recovery.
   * @param bucketKey
   * @param fileName
   * @param size
   * @throws IOException
   */
  void truncate(long bucketKey, String fileName, long size) throws IOException;

  /**
   * HDS Data File Format Reader
   */
  interface HDSFileReader extends Closeable {
<<<<<<< HEAD
=======
    void readFully(TreeMap<Slice, byte[]> data) throws IOException;

>>>>>>> 01ff1cb0
    /**
     * Read the entire contents of the uderlying file into a TreeMap structure
     * @param data
     * @throws IOException
     */
    //Move to
    // void readFully(TreeMap<Slice, Slice> data) throws IOException;
    void readFully(TreeMap<byte[], byte[]> data) throws IOException;

    /**
     * Repositions the pointer to the beginning of the underlying file.
     * @throws IOException
     */
    void reset() throws IOException;

    /**
     * Searches for a matching key, and positions the pointer before the start of the key.
     * @param key Byte array representing the key
     * @throws IOException
     */
    void seek(byte[] key) throws IOException;

    /**
     * Reads next available key/value pair starting from the current pointer position
     * into Slice objects and advances pointer to next key.  If pointer is at the end
     * of the file, false is returned, and Slice objects remain null.
     *
     * @param key Empty slice object
     * @param value Empty slice object
     * @return True if key/value were successfully read, false otherwise
     * @throws IOException
     */
    boolean next(Slice key, Slice value) throws IOException;
  }

  /**
   * HDS Data File Format Writer
   */
  interface HDSFileWriter extends Closeable {
    /**
     * Appends key/value pair to the underlying file.
     * @param key
     * @param value
     * @throws IOException
     */
    void append(byte[] key, byte[] value) throws IOException;

    /**
     * Returns number of bytes written to the underlying stream.
     * @return
     * @throws IOException
     */
    long getBytesWritten() throws IOException;
  }

  /**
   * Obtain a reader for the given data file. Since existing file formats may depend on the file system directly (vs.
   * work just based on InputStream), construction of the reader is part of the file system abstraction itself.
   */
  public HDSFileReader getReader(long bucketKey, String fileName) throws IOException;

  /**
   * Obtain a writer for the given data file. Since existing file formats may depend on the file system directly (vs.
   * work just based on OutputStream), construction of the writer is part of the file system abstraction itself.
   */
  public HDSFileWriter getWriter(long bucketKey, String fileName) throws IOException;

}<|MERGE_RESOLUTION|>--- conflicted
+++ resolved
@@ -60,11 +60,8 @@
    * HDS Data File Format Reader
    */
   interface HDSFileReader extends Closeable {
-<<<<<<< HEAD
-=======
-    void readFully(TreeMap<Slice, byte[]> data) throws IOException;
 
->>>>>>> 01ff1cb0
+
     /**
      * Read the entire contents of the uderlying file into a TreeMap structure
      * @param data
@@ -72,7 +69,8 @@
      */
     //Move to
     // void readFully(TreeMap<Slice, Slice> data) throws IOException;
-    void readFully(TreeMap<byte[], byte[]> data) throws IOException;
+    void readFully(TreeMap<Slice, byte[]> data) throws IOException;
+    //void readFully(TreeMap<byte[], byte[]> data) throws IOException;
 
     /**
      * Repositions the pointer to the beginning of the underlying file.
@@ -84,8 +82,9 @@
      * Searches for a matching key, and positions the pointer before the start of the key.
      * @param key Byte array representing the key
      * @throws IOException
+     * @return true if a given key is found
      */
-    void seek(byte[] key) throws IOException;
+    boolean seek(byte[] key) throws IOException;
 
     /**
      * Reads next available key/value pair starting from the current pointer position
@@ -98,6 +97,7 @@
      * @throws IOException
      */
     boolean next(Slice key, Slice value) throws IOException;
+
   }
 
   /**
