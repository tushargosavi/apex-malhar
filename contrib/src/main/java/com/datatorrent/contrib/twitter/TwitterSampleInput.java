--- conflicted
+++ resolved
@@ -222,7 +222,7 @@
   {
     this.feedMultiplier = multiplier;
   }
-  
+
   public int getFeedMultiplier()
   {
     return this.feedMultiplier;
@@ -232,7 +232,7 @@
   {
     this.feedMultiplierVariance = multiplierVariance;
   }
-  
+
   public int getFeedMultiplierVariance()
   {
     return this.feedMultiplierVariance;
@@ -327,17 +327,8 @@
   {
     int hash = 7;
     hash = 11 * hash + (this.debug ? 1 : 0);
-<<<<<<< HEAD
-    hash = 11 * hash + (this.operatorThread != null ? this.operatorThread.hashCode() : 0);
-    hash = 11 * hash + (this.ts != null ? this.ts.hashCode() : 0);
-    hash = 11 * hash + (this.statuses != null ? this.statuses.hashCode() : 0);
-    hash = 11 * hash + this.count;
     hash = 11 * hash + this.feedMultiplier;
     hash = 11 * hash + this.feedMultiplierVariance;
-=======
-    hash = 11 * hash + this.multiplier;
-    hash = 11 * hash + this.multiplierVariance;
->>>>>>> 70b1d676
     hash = 11 * hash + (this.consumerKey != null ? this.consumerKey.hashCode() : 0);
     hash = 11 * hash + (this.consumerSecret != null ? this.consumerSecret.hashCode() : 0);
     hash = 11 * hash + (this.accessToken != null ? this.accessToken.hashCode() : 0);
@@ -355,49 +346,11 @@
     if (getClass() != obj.getClass()) {
       return false;
     }
-<<<<<<< HEAD
-    final TwitterSampleInput other = (TwitterSampleInput)obj;
-    if (this.status != other.status && (this.status == null || !this.status.equals(other.status))) {
-      return false;
-    }
-    if (this.text != other.text && (this.text == null || !this.text.equals(other.text))) {
-      return false;
-    }
-    if (this.url != other.url && (this.url == null || !this.url.equals(other.url))) {
-      return false;
-    }
-    if (this.userMention != other.userMention && (this.userMention == null || !this.userMention.equals(other.userMention))) {
-      return false;
-    }
-    if (this.hashtag != other.hashtag && (this.hashtag == null || !this.hashtag.equals(other.hashtag))) {
-      return false;
-    }
-    if (this.media != other.media && (this.media == null || !this.media.equals(other.media))) {
-      return false;
-    }
-    if (this.debug != other.debug) {
-      return false;
-    }
-    if (this.operatorThread != other.operatorThread && (this.operatorThread == null || !this.operatorThread.equals(other.operatorThread))) {
-      return false;
-    }
-    if (this.ts != other.ts && (this.ts == null || !this.ts.equals(other.ts))) {
-      return false;
-    }
-    if (this.statuses != other.statuses && (this.statuses == null || !this.statuses.equals(other.statuses))) {
-      return false;
-    }
-    if (this.count != other.count) {
-      return false;
-    }
-    if (this.feedMultiplier != other.feedMultiplier) {
-=======
     final TwitterSampleInput other = (TwitterSampleInput) obj;
     if (this.debug != other.debug) {
       return false;
     }
-    if (this.multiplier != other.multiplier) {
->>>>>>> 70b1d676
+    if (this.feedMultiplier != other.feedMultiplier) {
       return false;
     }
     if (this.feedMultiplierVariance != other.feedMultiplierVariance) {
@@ -421,11 +374,7 @@
   @Override
   public String toString()
   {
-<<<<<<< HEAD
-    return "TwitterSampleInput{" + "status=" + status + ", text=" + text + ", url=" + url + ", userMention=" + userMention + ", hashtag=" + hashtag + ", media=" + media + ", debug=" + debug + ", operatorThread=" + operatorThread + ", ts=" + ts + ", statuses=" + statuses + ", count=" + count + ", feedMultiplier=" + feedMultiplier + ", feedMultiplierVariance=" + feedMultiplierVariance + ", consumerKey=" + consumerKey + ", consumerSecret=" + consumerSecret + ", accessToken=" + accessToken + ", accessTokenSecret=" + accessTokenSecret + '}';
-=======
-    return "TwitterSampleInput{debug=" + debug + ", multiplier=" + multiplier + ", multiplierVariance=" + multiplierVariance + ", consumerKey=" + consumerKey + ", consumerSecret=" + consumerSecret + ", accessToken=" + accessToken + ", accessTokenSecret=" + accessTokenSecret + '}';
->>>>>>> 70b1d676
+    return "TwitterSampleInput{debug=" + debug + ", feedMultiplier=" + feedMultiplier + ", feedMultiplierVariance=" + feedMultiplierVariance + ", consumerKey=" + consumerKey + ", consumerSecret=" + consumerSecret + ", accessToken=" + accessToken + ", accessTokenSecret=" + accessTokenSecret + '}';
   }
 
   private static final Logger logger = LoggerFactory.getLogger(TwitterSampleInput.class);
