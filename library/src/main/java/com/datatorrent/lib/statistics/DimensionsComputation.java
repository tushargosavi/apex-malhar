--- conflicted
+++ resolved
@@ -46,11 +46,8 @@
  * @tags event, dimension, aggregation, computation
  *
  * @param <EVENT> - Type of the tuple whose attributes are used to define dimensions.
- * @deprecated Use {@link com.datatorrent.lib.dimensions.DimensionsComputationCustom} or a subclass of
- * {@link com.datatorrent.lib.dimensions.AbstractDimensionsComputationFlexible} instead.
  * @since 1.0.2
  */
-@Deprecated
 public class DimensionsComputation<EVENT, AGGREGATE extends DimensionsComputation.AggregateEvent> implements Operator
 {
   private Unifier<AGGREGATE> unifier;
@@ -160,11 +157,6 @@
       aggregators[i] = aggregatorMaps[i].aggregator;
     }
     return aggregators;
-  }
-
-  public AggregatorMap<EVENT, AGGREGATE>[] getAggregatorMaps()
-  {
-    return aggregatorMaps;
   }
 
   @Override
@@ -356,7 +348,7 @@
   }
 
   @DefaultSerializer(ExternalizableSerializer.class)
-  public static class AggregatorMap<EVENT, AGGREGATE extends AggregateEvent> extends TCustomHashMap<EVENT, AGGREGATE>
+  static class AggregatorMap<EVENT, AGGREGATE extends AggregateEvent> extends TCustomHashMap<EVENT, AGGREGATE>
   {
     transient Aggregator<EVENT, AGGREGATE> aggregator;
     private boolean useAggregatesAsKeys = false;
@@ -478,9 +470,5 @@
     return aggregatorMaps != null ? Arrays.hashCode(aggregatorMaps) : 0;
   }
 
-<<<<<<< HEAD
-  private static final Logger logger = LoggerFactory.getLogger(DimensionsComputation.class);
-=======
   private static final Logger LOG = LoggerFactory.getLogger(DimensionsComputation.class);
->>>>>>> d1830918
 }