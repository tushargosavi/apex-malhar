/*
 * Copyright (c) 2015 DataTorrent, Inc. ALL Rights Reserved.
 *
 * Licensed under the Apache License, Version 2.0 (the "License");
 * you may not use this file except in compliance with the License.
 * You may obtain a copy of the License at
 *
 * http://www.apache.org/licenses/LICENSE-2.0
 *
 * Unless required by applicable law or agreed to in writing, software
 * distributed under the License is distributed on an "AS IS" BASIS,
 * WITHOUT WARRANTIES OR CONDITIONS OF ANY KIND, either express or implied.
 * See the License for the specific language governing permissions and
 * limitations under the License.
 */
package com.datatorrent.lib.bucket;

/**
 * @since 2.1.0
 */
public class TimeBasedBucketManagerImpl<T extends Event & Bucketable> extends AbstractTimeBasedBucketManager<T>
{
<<<<<<< HEAD
  public static int DEF_DAYS_SPAN = 2;
  public static long DEF_BUCKET_SPAN_MILLIS = 60000;

  private int daysSpan;
  @Min(1)
  protected long bucketSpanInMillis;
  @Min(0)
  protected long startOfBucketsInMillis;
  private long expiryTime;
  private Long[] maxTimesPerBuckets;

  private transient long endOBucketsInMillis;
  private transient Timer bucketSlidingTimer;
  private final transient Lock lock;

  public TimeBasedBucketManagerImpl()
  {
    super();
    daysSpan = DEF_DAYS_SPAN;
    bucketSpanInMillis = DEF_BUCKET_SPAN_MILLIS;
    lock = new Lock();
  }

  /**
   * Number of past days for which events are processed.
   *
   * @param daysSpan
   */
  public void setDaysSpan(int daysSpan)
  {
    this.daysSpan = daysSpan;
    recomputeNumBuckets();
  }

  /**
   * Sets the number of milliseconds a bucket spans.
   *
   * @param bucketSpanInMillis
   */
  public void setBucketSpanInMillis(long bucketSpanInMillis)
  {
    this.bucketSpanInMillis = bucketSpanInMillis;
    recomputeNumBuckets();
  }

  /*
   * Gets the maximum Times Per Buckets.
   */
  public Long[] getMaxTimesPerBuckets()
  {
    return maxTimesPerBuckets;
  }

  @Override
  public TimeBasedBucketManagerImpl<T> clone() throws CloneNotSupportedException
  {
    @SuppressWarnings("unchecked")
    TimeBasedBucketManagerImpl<T> clone = (TimeBasedBucketManagerImpl<T>)super.clone();
    clone.maxTimesPerBuckets = maxTimesPerBuckets.clone();
    return clone;
  }

  @Override
  public void setBucketStore(@Nonnull BucketStore<T> store)
  {
    Preconditions.checkArgument(store instanceof BucketStore.ExpirableBucketStore);
    this.bucketStore = store;
    recomputeNumBuckets();
  }

  private void recomputeNumBuckets()
  {
    Calendar calendar = Calendar.getInstance();
    long now = calendar.getTimeInMillis();
    calendar.add(Calendar.DATE, -daysSpan);
    startOfBucketsInMillis = calendar.getTimeInMillis();
    expiryTime = startOfBucketsInMillis;
    noOfBuckets = (int) Math.ceil((now - startOfBucketsInMillis) / (bucketSpanInMillis * 1.0));
    if (bucketStore != null) {
      bucketStore.setNoOfBuckets(noOfBuckets);
      bucketStore.setWriteEventKeysOnly(writeEventKeysOnly);
    }
    maxTimesPerBuckets = new Long[noOfBuckets];
  }

  @Override
  public void setBucketCounters(@Nonnull BasicCounters<MutableLong> bucketCounters)
  {
    super.setBucketCounters(bucketCounters);
    bucketCounters.setCounter(CounterKeys.LOW, new MutableLong());
    bucketCounters.setCounter(CounterKeys.HIGH, new MutableLong());
    bucketCounters.setCounter(CounterKeys.IGNORED_EVENTS, new MutableLong());
  }

  @Override
  public void startService(Listener<T> listener)
  {
    bucketSlidingTimer = new Timer();
    endOBucketsInMillis = expiryTime + (noOfBuckets * bucketSpanInMillis);
    logger.debug("bucket properties {}, {}", daysSpan, bucketSpanInMillis);
    logger.debug("bucket time params: start {}, expiry {}, end {}", startOfBucketsInMillis, expiryTime, endOBucketsInMillis);

    bucketSlidingTimer.scheduleAtFixedRate(new TimerTask()
    {
      @Override
      public void run()
      {
        long time;
        synchronized (lock) {
          time = (expiryTime += bucketSpanInMillis);
          endOBucketsInMillis += bucketSpanInMillis;
          if (recordStats) {
            bucketCounters.getCounter(CounterKeys.HIGH).setValue(endOBucketsInMillis);
            bucketCounters.getCounter(CounterKeys.LOW).setValue(expiryTime);
          }
        }
        try {
          ((BucketStore.ExpirableBucketStore<T>) bucketStore).deleteExpiredBuckets(time);
        }
        catch (IOException e) {
          throw new RuntimeException(e);
        }
      }

    }, bucketSpanInMillis, bucketSpanInMillis);
    super.startService(listener);
=======
  @Override
  protected Bucket<T> createBucket(long bucketKey)
  {
    return new Bucket<T>(bucketKey);
>>>>>>> 694e00dc
  }

  @Override
  protected long getTime(T event)
  {
   return  event.getTime();
  }

}<|MERGE_RESOLUTION|>--- conflicted
+++ resolved
@@ -20,139 +20,10 @@
  */
 public class TimeBasedBucketManagerImpl<T extends Event & Bucketable> extends AbstractTimeBasedBucketManager<T>
 {
-<<<<<<< HEAD
-  public static int DEF_DAYS_SPAN = 2;
-  public static long DEF_BUCKET_SPAN_MILLIS = 60000;
-
-  private int daysSpan;
-  @Min(1)
-  protected long bucketSpanInMillis;
-  @Min(0)
-  protected long startOfBucketsInMillis;
-  private long expiryTime;
-  private Long[] maxTimesPerBuckets;
-
-  private transient long endOBucketsInMillis;
-  private transient Timer bucketSlidingTimer;
-  private final transient Lock lock;
-
-  public TimeBasedBucketManagerImpl()
-  {
-    super();
-    daysSpan = DEF_DAYS_SPAN;
-    bucketSpanInMillis = DEF_BUCKET_SPAN_MILLIS;
-    lock = new Lock();
-  }
-
-  /**
-   * Number of past days for which events are processed.
-   *
-   * @param daysSpan
-   */
-  public void setDaysSpan(int daysSpan)
-  {
-    this.daysSpan = daysSpan;
-    recomputeNumBuckets();
-  }
-
-  /**
-   * Sets the number of milliseconds a bucket spans.
-   *
-   * @param bucketSpanInMillis
-   */
-  public void setBucketSpanInMillis(long bucketSpanInMillis)
-  {
-    this.bucketSpanInMillis = bucketSpanInMillis;
-    recomputeNumBuckets();
-  }
-
-  /*
-   * Gets the maximum Times Per Buckets.
-   */
-  public Long[] getMaxTimesPerBuckets()
-  {
-    return maxTimesPerBuckets;
-  }
-
-  @Override
-  public TimeBasedBucketManagerImpl<T> clone() throws CloneNotSupportedException
-  {
-    @SuppressWarnings("unchecked")
-    TimeBasedBucketManagerImpl<T> clone = (TimeBasedBucketManagerImpl<T>)super.clone();
-    clone.maxTimesPerBuckets = maxTimesPerBuckets.clone();
-    return clone;
-  }
-
-  @Override
-  public void setBucketStore(@Nonnull BucketStore<T> store)
-  {
-    Preconditions.checkArgument(store instanceof BucketStore.ExpirableBucketStore);
-    this.bucketStore = store;
-    recomputeNumBuckets();
-  }
-
-  private void recomputeNumBuckets()
-  {
-    Calendar calendar = Calendar.getInstance();
-    long now = calendar.getTimeInMillis();
-    calendar.add(Calendar.DATE, -daysSpan);
-    startOfBucketsInMillis = calendar.getTimeInMillis();
-    expiryTime = startOfBucketsInMillis;
-    noOfBuckets = (int) Math.ceil((now - startOfBucketsInMillis) / (bucketSpanInMillis * 1.0));
-    if (bucketStore != null) {
-      bucketStore.setNoOfBuckets(noOfBuckets);
-      bucketStore.setWriteEventKeysOnly(writeEventKeysOnly);
-    }
-    maxTimesPerBuckets = new Long[noOfBuckets];
-  }
-
-  @Override
-  public void setBucketCounters(@Nonnull BasicCounters<MutableLong> bucketCounters)
-  {
-    super.setBucketCounters(bucketCounters);
-    bucketCounters.setCounter(CounterKeys.LOW, new MutableLong());
-    bucketCounters.setCounter(CounterKeys.HIGH, new MutableLong());
-    bucketCounters.setCounter(CounterKeys.IGNORED_EVENTS, new MutableLong());
-  }
-
-  @Override
-  public void startService(Listener<T> listener)
-  {
-    bucketSlidingTimer = new Timer();
-    endOBucketsInMillis = expiryTime + (noOfBuckets * bucketSpanInMillis);
-    logger.debug("bucket properties {}, {}", daysSpan, bucketSpanInMillis);
-    logger.debug("bucket time params: start {}, expiry {}, end {}", startOfBucketsInMillis, expiryTime, endOBucketsInMillis);
-
-    bucketSlidingTimer.scheduleAtFixedRate(new TimerTask()
-    {
-      @Override
-      public void run()
-      {
-        long time;
-        synchronized (lock) {
-          time = (expiryTime += bucketSpanInMillis);
-          endOBucketsInMillis += bucketSpanInMillis;
-          if (recordStats) {
-            bucketCounters.getCounter(CounterKeys.HIGH).setValue(endOBucketsInMillis);
-            bucketCounters.getCounter(CounterKeys.LOW).setValue(expiryTime);
-          }
-        }
-        try {
-          ((BucketStore.ExpirableBucketStore<T>) bucketStore).deleteExpiredBuckets(time);
-        }
-        catch (IOException e) {
-          throw new RuntimeException(e);
-        }
-      }
-
-    }, bucketSpanInMillis, bucketSpanInMillis);
-    super.startService(listener);
-=======
   @Override
   protected Bucket<T> createBucket(long bucketKey)
   {
     return new Bucket<T>(bucketKey);
->>>>>>> 694e00dc
   }
 
   @Override
