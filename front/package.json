--- conflicted
+++ resolved
@@ -38,12 +38,7 @@
     "big-rational": "~0.9.2",
     "d3": "~3.3.3",
     "mrcolor": "~0.0.1",
-<<<<<<< HEAD
     "knights-templar": "~0.2.2",
-    "dagre-d3": "0.0.8"
-=======
-    "knights-templar": "~0.1.0",
     "dagre-d3": "git://github.com/nickholub/dagre-d3.git"
->>>>>>> f320721d
   }
 }